enum34
flake8
numpy >= 1.9.0
pandas >= 0.23.0
<<<<<<< HEAD
pytest
scipy >= 1.2.0
=======
scipy >= 1.2.0
sphinx
sphinx_rtd_theme
>>>>>>> 43adb48f
wrapt<|MERGE_RESOLUTION|>--- conflicted
+++ resolved
@@ -1,13 +1,7 @@
 enum34
-flake8
 numpy >= 1.9.0
 pandas >= 0.23.0
-<<<<<<< HEAD
-pytest
-scipy >= 1.2.0
-=======
 scipy >= 1.2.0
 sphinx
 sphinx_rtd_theme
->>>>>>> 43adb48f
 wrapt