"""Unit tests for io module"""

import platform
import tempfile
from pathlib import Path
from packaging import version

import pandas as pd
import pytest
import yaml
import pandera as pa
from pandera import io


PYYAML_VERSION = version.parse(yaml.__version__)  # type: ignore


def _create_schema(index="single"):

    if index == "multi":
        index = pa.MultiIndex([
            pa.Index(pa.Int, name="int_index0"),
            pa.Index(pa.Int, name="int_index1"),
            pa.Index(pa.Int, name="int_index2"),
        ])
    elif index == "single":
        index = pa.Index(pa.Int, name="int_index")
    else:
        index = None

    return pa.DataFrameSchema(
        columns={
            "int_column": pa.Column(
                pa.Int, checks=[
                    pa.Check.greater_than(0),
                    pa.Check.less_than(10),
                    pa.Check.in_range(0, 10),
                ],
            ),
            "float_column": pa.Column(
                pa.Float, checks=[
                    pa.Check.greater_than(-10),
                    pa.Check.less_than(20),
                    pa.Check.in_range(-10, 20),
                ],
            ),
            "str_column": pa.Column(
                pa.String, checks=[
                    pa.Check.isin(["foo", "bar", "x", "xy"]),
                    pa.Check.str_length(1, 3)
                ],
            ),
            "datetime_column": pa.Column(
                pa.DateTime, checks=[
                    pa.Check.greater_than(pd.Timestamp("20100101")),
                    pa.Check.less_than(pd.Timestamp("20200101")),
                ]
            ),
            "timedelta_column": pa.Column(
                pa.Timedelta, checks=[
                    pa.Check.greater_than(pd.Timedelta(1000, unit="ns")),
                    pa.Check.less_than(pd.Timedelta(10000, unit="ns")),
                ]
            ),
        },
        index=index,
        coerce=False,
        strict=True
    )


YAML_SCHEMA = """
schema_type: dataframe
version: {version}
columns:
  int_column:
    pandas_dtype: int
    nullable: false
    checks:
      greater_than: 0
      less_than: 10
      in_range:
        min_value: 0
        max_value: 10
  float_column:
    pandas_dtype: float
    nullable: false
    checks:
      greater_than: -10
      less_than: 20
      in_range:
        min_value: -10
        max_value: 20
  str_column:
    pandas_dtype: string
    nullable: false
    checks:
      isin:
      - foo
      - bar
      - x
      - xy
      str_length:
        min_value: 1
        max_value: 3
  datetime_column:
    pandas_dtype: datetime64[ns]
    nullable: false
    checks:
      greater_than: '2010-01-01 00:00:00'
      less_than: '2020-01-01 00:00:00'
  timedelta_column:
    pandas_dtype: timedelta64[ns]
    nullable: false
    checks:
      greater_than: 1000
      less_than: 10000
index:
- pandas_dtype: int
  nullable: false
  checks: null
  name: int_index
coerce: false
strict: true
""".format(version=pa.__version__)


def _create_schema_null_index():

    return pa.DataFrameSchema(
        columns={
            "float_column": pa.Column(
                pa.Float, checks=[
                    pa.Check.greater_than(-10),
                    pa.Check.less_than(20),
                    pa.Check.in_range(-10, 20),
                ]
            ),
            "str_column": pa.Column(
                pa.String, checks=[
                    pa.Check.isin(["foo", "bar", "x", "xy"]),
                    pa.Check.str_length(1, 3)
                ]
            ),
        },
        index=None
    )


YAML_SCHEMA_NULL_INDEX = """
schema_type: dataframe
version: {version}
columns:
  float_column:
    pandas_dtype: float
    nullable: false
    checks:
      greater_than: -10
      less_than: 20
      in_range:
        min_value: -10
        max_value: 20
  str_column:
    pandas_dtype: string
    nullable: false
    checks:
      isin:
      - foo
      - bar
      - x
      - xy
      str_length:
        min_value: 1
        max_value: 3
index: null
coerce: false
strict: false
""".format(version=pa.__version__)

YAML_VALIDATION_PAIRS = [
    [YAML_SCHEMA, _create_schema],
    [YAML_SCHEMA_NULL_INDEX, _create_schema_null_index]
]

@pytest.mark.skipif(
    PYYAML_VERSION.release < (5, 1, 0),  # type: ignore
    reason="pyyaml >= 5.1.0 required",
)
def test_inferred_schema_io():
    """Test that inferred schema can be writted to yaml."""
    df = pd.DataFrame({
        "column1": [5, 10, 20],
        "column2": [5., 1., 3.],
        "column3": ["a", "b", "c"],
    })
    schema = pa.infer_schema(df)
    schema_yaml_str = schema.to_yaml()
    schema_from_yaml = io.from_yaml(schema_yaml_str)
    assert schema == schema_from_yaml


@pytest.mark.skipif(
    PYYAML_VERSION.release < (5, 1, 0),  # type: ignore
    reason="pyyaml >= 5.1.0 required",
)
def test_to_yaml():
    """Test that to_yaml writes to yaml string."""
    schema = _create_schema()
    yaml_str = io.to_yaml(schema)
    assert yaml_str.strip() == YAML_SCHEMA.strip()

    yaml_str_schema_method = schema.to_yaml()
    assert yaml_str_schema_method.strip() == YAML_SCHEMA.strip()


@pytest.mark.skipif(
    PYYAML_VERSION.release < (5, 1, 0),  # type: ignore
    reason="pyyaml >= 5.1.0 required",
)
def test_from_yaml():
    """Test that from_yaml reads yaml string."""
<<<<<<< HEAD
    
=======

>>>>>>> 7433dc94
    for yml_string, schema_creator in YAML_VALIDATION_PAIRS:
        schema_from_yaml = io.from_yaml(yml_string)
        expected_schema = schema_creator()
        assert schema_from_yaml == expected_schema
        assert expected_schema == schema_from_yaml


def test_io_yaml_file_obj():
    """Test read and write operation on file object."""
    schema = _create_schema()

    # pass in a file object
    with tempfile.NamedTemporaryFile("w+") as f:
        output = schema.to_yaml(f)
        assert output is None
        f.seek(0)
        schema_from_yaml = pa.DataFrameSchema.from_yaml(f)
        assert schema_from_yaml == schema


@pytest.mark.skipif(
    platform.system() == "Windows",
    reason="skipping due to issues with opening file names for temp files."
)
def test_io_yaml():
    """Test read and write operation on file names."""
    schema = _create_schema()

    # pass in a file name
    with tempfile.NamedTemporaryFile("w+") as f:
        output = io.to_yaml(schema, f.name)
        assert output is None
        schema_from_yaml = io.from_yaml(f.name)
        assert schema_from_yaml == schema

    # pass in a Path object
    with tempfile.NamedTemporaryFile("w+") as f:
        output = schema.to_yaml(Path(f.name))
        assert output is None
        schema_from_yaml = pa.DataFrameSchema.from_yaml(Path(f.name))
        assert schema_from_yaml == schema


@pytest.mark.parametrize("index", [
    "single", "multi", None
])
def test_to_script(index):
    """Test writing DataFrameSchema to a script."""
    schema_to_write = _create_schema(index)
    script = io.to_script(schema_to_write)

    local_dict = {}
    # pylint: disable=exec-used
    exec(script, globals(), local_dict)

    schema = local_dict["schema"]

    # executing script should result in a variable `schema`
    assert schema == schema_to_write<|MERGE_RESOLUTION|>--- conflicted
+++ resolved
@@ -219,11 +219,6 @@
 )
 def test_from_yaml():
     """Test that from_yaml reads yaml string."""
-<<<<<<< HEAD
-    
-=======
-
->>>>>>> 7433dc94
     for yml_string, schema_creator in YAML_VALIDATION_PAIRS:
         schema_from_yaml = io.from_yaml(yml_string)
         expected_schema = schema_creator()
