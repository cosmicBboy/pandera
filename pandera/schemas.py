--- conflicted
+++ resolved
@@ -1,14 +1,9 @@
 """Core pandera schema class definitions."""
 
 import json
-<<<<<<< HEAD
+import copy
 import warnings
-from typing import Any, List, Optional, Union, Dict
-=======
-import copy
 from typing import List, Optional, Union, Dict, Any
-
->>>>>>> dfa30795
 
 import pandas as pd
 
