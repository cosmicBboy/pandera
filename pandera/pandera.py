--- conflicted
+++ resolved
@@ -219,7 +219,6 @@
         else:
             nulls = series.isnull()
             if nulls.sum() > 0:
-<<<<<<< HEAD
                 type_val_result = series.dtype == _dtype
                 if not type_val_result:
                     raise SchemaError(
@@ -229,12 +228,6 @@
                     raise SchemaError(
                         "non-nullable series '%s' contains null values: %s" %
                         (series.name, series[nulls].head(N_FAILURE_CASES).to_dict()))
-=======
-                raise SchemaError(
-                    "non-nullable series contains null values: %s" %
-                    series[nulls].head(N_FAILURE_CASES).to_dict()
-                )
->>>>>>> 61981a3e
 
         # Check if the series contains duplicate values
         if not self._allow_duplicates:
