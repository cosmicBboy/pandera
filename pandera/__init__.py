--- conflicted
+++ resolved
@@ -12,11 +12,7 @@
 from .schema_inference import infer_schema
 from .version import __version__
 
-<<<<<<< HEAD
 # pylint: disable=invalid-name
-=======
-
->>>>>>> 91e21a2b
 Bool = PandasDtype.Bool
 DateTime = PandasDtype.DateTime
 Category = PandasDtype.Category
